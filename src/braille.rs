--- conflicted
+++ resolved
@@ -1559,11 +1559,8 @@
         let result = match code {
             "Nemeth" => BrailleChars::get_braille_nemeth_chars(node, text_range),
             "UEB" => BrailleChars:: get_braille_ueb_chars(node, text_range),
-<<<<<<< HEAD
             "CMU" => BrailleChars:: get_braille_cmu_chars(node, text_range),
-=======
             "Vietnam" => BrailleChars:: get_braille_vietnam_chars(node, text_range),
->>>>>>> bb129ed0
             _ => return Err(sxd_xpath::function::Error::Other(format!("get_braille_chars: unknown braille code '{}'", code)))
         };
         return match result {
@@ -1695,7 +1692,59 @@
         return Ok(result.to_string())
     }
 
-<<<<<<< HEAD
+    fn get_braille_vietnam_chars(node: Element, text_range: Option<Range<usize>>) -> Result<String> {
+        // this is basically the same as for ueb except:
+        // 1. we deal with switching '.' and ',' if in English style for numbers
+        // 2. if it is identified as a Roman Numeral, we make all but the first char lower case because they shouldn't get a cap indicator
+        if name(&node) == "mn" {
+            // text of element is modified by these if needed
+            lower_case_roman_numerals(node);
+            switch_if_english_style_number(node);
+        }
+        return BrailleChars::get_braille_ueb_chars(node, text_range);
+
+        fn lower_case_roman_numerals(mn_node: Element) {
+            if mn_node.attribute("data-roman-numeral").is_some() {
+                // if a roman numeral, all ASCII so we can optimize
+                let text = as_text(mn_node);
+                let mut new_text = String::from(&text[..1]);
+                new_text.push_str(text[1..].to_ascii_lowercase().as_str());    // works for single char too
+                mn_node.set_text(&new_text);
+            }
+        }
+        fn switch_if_english_style_number(mn_node: Element) {
+            let text = as_text(mn_node);
+            let dot = text.find('.');
+            let comma = text.find(',');
+            match (dot, comma) {
+                (None, None) => (),
+                (Some(dot), Some(comma)) => {
+                    if comma < dot {
+                        // switch dot/comma -- using "\x01" as a temp when switching the the two chars
+                        let switched = text.replace('.', "\x01").replace(',', ".").replace('\x01', ",");
+                        mn_node.set_text(&switched);
+                    }
+                },
+                (Some(dot), None) => {
+                    // If it starts with a '.', a leading 0, or if there is only one '.' and not three chars after it
+                    if dot==0 ||
+                       (dot==1 && text.starts_with('0')) ||
+                       (text[dot+1..].find('.').is_none() && text[dot+1..].len()!=3) {
+                        mn_node.set_text(&text.replace('.', ","));
+                    }
+                },
+                (None, Some(comma)) => {
+                    // if there is more than one ",", than it can't be a decimal separator
+                    if text[comma+1..].find(',').is_some() {
+                        mn_node.set_text(&text.replace(',', "."));
+                    }
+                },
+            }
+        }
+
+    }
+
+
     fn get_braille_cmu_chars(node: Element, text_range: Option<Range<usize>>) -> Result<String> {
         // In CMU, we need to replace spaces used for number blocks with "."
         // For other numbers, we need to add "." to create digit blocks
@@ -1797,61 +1846,6 @@
         }
     }
 
-=======
-    fn get_braille_vietnam_chars(node: Element, text_range: Option<Range<usize>>) -> Result<String> {
-        // this is basically the same as for ueb except:
-        // 1. we deal with switching '.' and ',' if in English style for numbers
-        // 2. if it is identified as a Roman Numeral, we make all but the first char lower case because they shouldn't get a cap indicator
-        if name(&node) == "mn" {
-            // text of element is modified by these if needed
-            lower_case_roman_numerals(node);
-            switch_if_english_style_number(node);
-        }
-        return BrailleChars::get_braille_ueb_chars(node, text_range);
-
-        fn lower_case_roman_numerals(mn_node: Element) {
-            if mn_node.attribute("data-roman-numeral").is_some() {
-                // if a roman numeral, all ASCII so we can optimize
-                let text = as_text(mn_node);
-                let mut new_text = String::from(&text[..1]);
-                new_text.push_str(text[1..].to_ascii_lowercase().as_str());    // works for single char too
-                mn_node.set_text(&new_text);
-            }
-        }
-        fn switch_if_english_style_number(mn_node: Element) {
-            let text = as_text(mn_node);
-            let dot = text.find('.');
-            let comma = text.find(',');
-            match (dot, comma) {
-                (None, None) => (),
-                (Some(dot), Some(comma)) => {
-                    if comma < dot {
-                        // switch dot/comma -- using "\x01" as a temp when switching the the two chars
-                        let switched = text.replace('.', "\x01").replace(',', ".").replace('\x01', ",");
-                        mn_node.set_text(&switched);
-                    }
-                },
-                (Some(dot), None) => {
-                    // If it starts with a '.', a leading 0, or if there is only one '.' and not three chars after it
-                    if dot==0 ||
-                       (dot==1 && text.starts_with('0')) ||
-                       (text[dot+1..].find('.').is_none() && text[dot+1..].len()!=3) {
-                        mn_node.set_text(&text.replace('.', ","));
-                    }
-                },
-                (None, Some(comma)) => {
-                    // if there is more than one ",", than it can't be a decimal separator
-                    if text[comma+1..].find(',').is_some() {
-                        mn_node.set_text(&text.replace(',', "."));
-                    }
-                },
-            }
-        }
-
-    }
-
-
->>>>>>> bb129ed0
     fn is_in_enclosed_list(node: Element) -> bool {
         // Nemeth Rule 10 defines an enclosed list:
         // 1: begins and ends with fence
