--- conflicted
+++ resolved
@@ -170,25 +170,7 @@
   //     </mrow>
   //   </math>";
   let expr=r#"
-<<<<<<< HEAD
   <math display='block'>
-  <mrow>
-   <msup>
-    <mi>f</mi>
-    <mo>*</mo>
-   </msup>
-   <mo>&#x2061;</mo>
-   <mrow>
-    <mo>(</mo>
-    <mi>ω</mi>
-    <mi>Ω</mi>
-    <mo>)</mo>
-   </mrow>
-  </mrow>
- </math>
-                      "#;
-=======
-  <math xmlns="http://www.w3.org/1998/Math/MathML" display="block">
   <mrow>
     <msup>
       <mi>e</mi>
@@ -223,7 +205,6 @@
 </math>
                "#;
 
->>>>>>> 85cb0941
 //   let expr = "
 //   <math display='block'>
 //   <mrow displaystyle='true' data-changed='added'>
