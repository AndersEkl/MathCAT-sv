// *** MathCAT doesn't normally want to build a binary ***
// *** This file is here because it is useful for trying out things ***

use libmathcat::interface::*;
use log::*;
use std::time::Instant;


// Maybe also have this speak to test the TTS generation.
// There is a rust winapi crate that mirrors the WinPAI and has "Speak(...)" in it
fn main() {
  env_logger::builder()
      .format_timestamp(None)
      .format_module_path(false)
      .format_indent(None)
      .format_level(false)
      .init();

  //  let expr = "
  //     <math display='block' xmlns='http://www.w3.org/1998/Math/MathML'>
  //     <mrow>
  //      <mrow><mo>[</mo>
  //        <mtable>
  //         <mtr>
  //          <mtd>
  //           <mn>3</mn>
  //          </mtd>
  //          <mtd>
  //           <mn>1</mn>
  //          </mtd>
  //          <mtd>
  //           <mn>4</mn>
  //          </mtd>
  //         </mtr>
  //         <mtr>
  //          <mtd>
  //           <mn>0</mn>
  //          </mtd>
  //          <mtd>
  //           <mn>2</mn>
  //          </mtd>
  //          <mtd>
  //           <mn>6</mn>
  //          </mtd>
  //         </mtr>','
  //        </mtable>
  //      <mo>]</mo></mrow></mrow>
  //    </math>
  // ";

  // let expr = "<math display='inline' xmlns='http://www.w3.org/1998/Math/MathML'>
  //       <msup intent='power($base(2, $base),silly($exp,-1.))'>
  //       <mi arg='base'>x</mi>
  //       <mi arg='exp'>n</mi>
  //     </msup>
  //       </math>
  //     ";
  // let expr = "<mrow intent='pre@prefix(in@infix($a, x))(post@postfix($b))'>
  //     <mi arg='a'>A</mi>
  //     <mover>
  //         <mo intent='map'>⟶</mo>
  //         <mo intent='congruence'>≅</mo>
  //     </mover>
  //     <mi arg='b'>B</mi>
  //   </mrow>";
  // let expr = "<math><mi>Na</mi><mi>S</mi><mo>(</mo><mi>l</mi><mo>)</mo></math>";


  // let expr = "<math xmlns='http://www.w3.org/1998/Math/MathML' display='block'>
  //     <mrow>
  //       <mo stretchy='false'>[</mo>
  //       <mrow>
  //         <mi>Co</mi>
  //       </mrow>
  //       <mo stretchy='false'>(</mo>
  //       <mrow>
  //         <mi>NH</mi>
  //       </mrow>
  //       <msub>
  //         <mrow>
  //           <mrow>
  //             <mpadded width='0'>
  //               <mphantom>
  //                 <mi>A</mi>
  //               </mphantom>
  //             </mpadded>
  //           </mrow>
  //         </mrow>
  //         <mrow>
  //           <mrow>
  //             <mpadded height='0'>
  //               <mn>3</mn>
  //             </mpadded>
  //           </mrow>
  //         </mrow>
  //       </msub>
  //       <mo stretchy='false'>)</mo>
  //       <msub>
  //         <mrow>
  //           <mrow>
  //             <mpadded width='0'>
  //               <mphantom>
  //                 <mi>A</mi>
  //               </mphantom>
  //             </mpadded>
  //           </mrow>
  //         </mrow>
  //         <mrow>
  //           <mrow>
  //             <mpadded height='0'>
  //               <mn>6</mn>
  //             </mpadded>
  //           </mrow>
  //         </mrow>
  //       </msub>
  //       <mo stretchy='false'>]</mo>
  //       <msup>
  //         <mrow>
  //           <mrow>
  //             <mpadded width='0'>
  //               <mphantom>
  //                 <mi>A</mi>
  //               </mphantom>
  //             </mpadded>
  //           </mrow>
  //         </mrow>
  //         <mrow>
  //           <mn>3</mn>
  //           <mo>+</mo>
  //         </mrow>
  //       </msup>
  //       <mtext>&#xA0;</mtext>
  //       <mo stretchy='false'>(</mo>
  //       <mrow>
  //         <mi>Cl</mi>
  //       </mrow>
  //       <msub>
  //         <mrow>
  //           <mrow>
  //             <mpadded width='0'>
  //               <mphantom>
  //                 <mi>A</mi>
  //               </mphantom>
  //             </mpadded>
  //           </mrow>
  //         </mrow>
  //         <mrow>
  //           <mrow>
  //             <mpadded height='0'>
  //               <mn>3</mn>
  //             </mpadded>
  //           </mrow>
  //         </mrow>
  //       </msub>
  //       <mo stretchy='false'>)</mo>
  //       <msup>
  //         <mrow>
  //           <mrow>
  //             <mpadded width='0'>
  //               <mphantom>
  //                 <mi>A</mi>
  //               </mphantom>
  //             </mpadded>
  //           </mrow>
  //         </mrow>
  //         <mrow>
  //           <mo>&#x2212;</mo>
  //         </mrow>
  //       </msup>
  //     </mrow>
  //   </math>";
<<<<<<< HEAD
  let expr="
  <math id='Mu7xd7cq-0' data-id-added='true'>
  <mrow data-changed='added' id='Mu7xd7cq-1' data-id-added='true'>
    <msub id='Mu7xd7cq-2' data-id-added='true'>
      <mi id='Mu7xd7cq-3' data-id-added='true'>x</mi>
      <mn id='Mu7xd7cq-4' data-id-added='true'>1</mn>
    </msub>
    <mo data-changed='added' id='Mu7xd7cq-5' data-id-added='true'>&#x2062;</mo>
    <mn id='Mu7xd7cq-6' data-id-added='true'>10</mn>
    <mo data-changed='added' id='Mu7xd7cq-7' data-id-added='true'>&#x2062;</mo>
    <msup id='Mu7xd7cq-8' data-id-added='true'>
      <mi id='Mu7xd7cq-9' data-id-added='true'>x</mi>
      <mn id='Mu7xd7cq-10' data-id-added='true'>2</mn>
    </msup>
  </mrow>
 </math>
          ";

=======
  let expr=r#"
  <math><mfrac><mn>1</mn><mn>16</mn></mfrac><mo>+</mo>
  <mo>&#x22EF;</mo></math>
    "#;
>>>>>>> 6f59e9c5
//   let expr = "
//   <math display='block'>
//   <mrow displaystyle='true' data-changed='added'>
//     <mrow data-changed='added'>
//       <mi>A</mi>
//       <mo data-changed='added'>&#x2062;</mo>
//       <mi>x</mi>
//     </mrow>
//     <mo>+</mo>
//     <mi>b</mi>
//   </mrow>
//  </math>
//     ";
  // let expr= "<math><mrow><mi>sin</mi><mo>(</mo><mi>x</mi><mo>)</mo><mo>+</mo><mi>f</mi><mo>(</mo><mi>x</mi><mo>)</mo></mrow></math>";
  let instant = Instant::now();
  let rules_dir = std::env::current_exe().unwrap().parent().unwrap().join("../../Rules");
  let rules_dir = rules_dir.as_os_str().to_str().unwrap().to_string();
  if let Err(e) = set_rules_dir(rules_dir) {
    panic!("Error: exiting -- {}", errors_to_string(&e));  }

  info!("Version = '{}'", get_version());
  set_preference("Language".to_string(), "en".to_string()).unwrap();
  set_preference("TTS".to_string(), "None".to_string()).unwrap();
  set_preference("Verbosity".to_string(), "Medium".to_string()).unwrap();
  set_preference("Impairment".to_string(), "Blindness".to_string()).unwrap();
  // set_preference("SpeechOverrides_CapitalLetters".to_string(), "".to_string()).unwrap();
  // set_preference("CapitalLetters_UseWord".to_string(), "true".to_string()).unwrap();
  // set_preference("CapitalLetters_Pitch".to_string(), "30".to_string()).unwrap();
  set_preference("CapitalLetters_Beep".to_string(), "true".to_string()).unwrap();
  set_preference("IntentErrorRecovery".to_string(), "Error".to_string()).unwrap();
  // set_preference("MathRate".to_string(), "77".to_string()).unwrap();
  
  set_preference("Bookmark".to_string(), "false".to_string()).unwrap();
  set_preference("SpeechStyle".to_string(), "SimpleSpeak".to_string()).unwrap();
  if let Err(e) = set_mathml(expr.to_string()) {
    panic!("Error: exiting -- {}", errors_to_string(&e));
  };

  match get_spoken_text() {
    Ok(speech) => info!("Computed speech string:\n   '{}'", speech),
    Err(e) => panic!("{}", errors_to_string(&e)),
  }
  info!("SpeechStyle: {:?}", get_preference("SpeechStyle".to_string()).unwrap());
 

  set_preference("BrailleCode".to_string(), "CMU".to_string()).unwrap();
  match get_braille("".to_string()) {
    Ok(braille) => info!("Computed braille string:\n   '{}'", braille),
    Err(e) => panic!("{}", errors_to_string(&e)),
  }

  info!("Time taken for loading+speech+braille: {}ms", instant.elapsed().as_millis());
  // let instant = Instant::now();
  // match get_spoken_text() {
  //   Ok(speech) => info!("Computed speech string:\n   '{}'", speech),
  //   Err(e) => panic!("{}", errors_to_string(&e)),
  // }
  // info!("Time taken (second time for speech): {}ms", instant.elapsed().as_millis());
  // info!("SpeechStyle: {:?}", get_preference("SpeechStyle".to_string()));
  
  // match get_braille("") {
  //   Ok(braille) => info!("Computed braille string:\n   '{}'", braille),
  //   Err(e) => panic!("{}", errors_to_string(&e)),
  // }
  // // let xpath_counts = libmathcat::speech::xpath_count();
  // // info!("#xpath = {}; duplicates = {}", xpath_counts.0, xpath_counts.1);
  // info!("Time taken (second time for speech + braille): {}ms", instant.elapsed().as_millis());

  timing_test(expr, 00);

}

fn timing_test(expr: &str, n_loops: usize) {
  if n_loops == 0 {
    return;
  }
  
  let n_loops_float = n_loops as f64;
  let instant = Instant::now();
  for _ in 0..n_loops {
    if let Err(e) = set_mathml(expr.to_string()) {
      panic!("Error: exiting -- {}", errors_to_string(&e));
    };
    match get_spoken_text() {
      Ok(_) =>( ),
      Err(e) => panic!("{}", errors_to_string(&e)),
    }
    match get_braille("".to_string()) {
      Ok(_) => (),
      Err(e) => panic!("{}", errors_to_string(&e)),
    }
  }
  info!("Time taken (time for set, speech, {} braille averaged over 100 loops): {}ms", get_preference("BrailleCode".to_string()).unwrap(), instant.elapsed().as_millis() as f64/n_loops_float);

  let instant = Instant::now();
  for _ in 0..n_loops {
    if let Err(e) = set_mathml(expr.to_string()) {
      panic!("Error: exiting -- {}", errors_to_string(&e));
    };
  }
  info!("Time taken (time for set averaged over 100 loops): {}ms", instant.elapsed().as_millis() as f64/n_loops_float);

  let instant = Instant::now();
  for _ in 0..n_loops {
    match get_spoken_text() {
      Ok(_) =>( ),
      Err(e) => panic!("{}", errors_to_string(&e)),
    }
  }
  info!("Time taken (time for speech averaged over 100 loops): {}ms", instant.elapsed().as_millis() as f64/n_loops_float);

  set_preference("BrailleCode".to_string(), "Nemeth".to_string()).unwrap();
  get_braille("".to_string()).unwrap();
  let instant = Instant::now();
  for _ in 0..n_loops {
    match get_braille("".to_string()) {
      Ok(_) => (),
      Err(e) => panic!("{}", errors_to_string(&e)),
    }
  }
  info!("Time taken (time for {} braille averaged over 100 loops): {}ms", get_preference("BrailleCode".to_string()).unwrap(), instant.elapsed().as_millis() as f64/n_loops_float);

  set_preference("BrailleCode".to_string(), "UEB".to_string()).unwrap();
  get_braille("".to_string()).unwrap();
  let instant = Instant::now();
  for _ in 0..n_loops {
    match get_braille("".to_string()) {
      Ok(_) => (),
      Err(e) => panic!("{}", errors_to_string(&e)),
    }
  }
  info!("Time taken (time for {} braille averaged over 100 loops): {}ms", get_preference("BrailleCode".to_string()).unwrap(), instant.elapsed().as_millis() as f64/n_loops_float);
}<|MERGE_RESOLUTION|>--- conflicted
+++ resolved
@@ -169,7 +169,6 @@
   //       </msup>
   //     </mrow>
   //   </math>";
-<<<<<<< HEAD
   let expr="
   <math id='Mu7xd7cq-0' data-id-added='true'>
   <mrow data-changed='added' id='Mu7xd7cq-1' data-id-added='true'>
@@ -188,12 +187,6 @@
  </math>
           ";
 
-=======
-  let expr=r#"
-  <math><mfrac><mn>1</mn><mn>16</mn></mfrac><mo>+</mo>
-  <mo>&#x22EF;</mo></math>
-    "#;
->>>>>>> 6f59e9c5
 //   let expr = "
 //   <math display='block'>
 //   <mrow displaystyle='true' data-changed='added'>
