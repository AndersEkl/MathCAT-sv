--- conflicted
+++ resolved
@@ -6,29 +6,15 @@
 use std::io::{self, Read, Seek, Write};
 use std::path::{Path, PathBuf};
 
-<<<<<<< HEAD
+// use zip::result::ZipResult;
+use zip::write::{ZipWriter, SimpleFileOptions};
 use zip::result::ZipResult;
 use zip::write::{FileOptions, SimpleFileOptions};
-=======
-// use zip::result::ZipResult;
-use zip::write::{ZipWriter, SimpleFileOptions};
->>>>>>> f2159983
 use zip::CompressionMethod;
 
-<<<<<<< HEAD
-fn zip_dir<T: Write + Seek>(
-    path: &Path,
-    target: T,
-    options: SimpleFileOptions
-) -> ZipResult<T> {
-    let mut zip = ZipWriter::new(target);
-
-    for entry in read_dir(path)? {
-=======
 fn zip_dir(rules_dir: &Path, sub_dir_name: &str, archive_zip: &mut ZipWriter<File>, options: SimpleFileOptions) -> Result<(), std::io::Error> {
     let rules_sub_dir = rules_dir.join(sub_dir_name);
     for entry in read_dir(rules_sub_dir)? {
->>>>>>> f2159983
         let entry = entry?;
         let entry_path = entry.path();
 
@@ -88,15 +74,9 @@
 }
 
 #[allow(clippy::unused_io_amount)]
-<<<<<<< HEAD
-fn zip_entry<T: Write + Seek>(
-    zip: &mut ZipWriter<T>,
-    entry: DirEntry,
-=======
 fn zip_entry<W: Write + Seek>(
     zip: &mut ZipWriter<W>,
     path: &Path,
->>>>>>> f2159983
     options: SimpleFileOptions,
 ) -> io::Result<()> {
 
