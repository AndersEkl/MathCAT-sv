--- conflicted
+++ resolved
@@ -118,11 +118,7 @@
     "u": "atommassenhet",     # 'u' is correct: https://en.wikipedia.org/wiki/Dalton_(unit)
     "eV": "elektronvolt",
     "rad": "radian",             # should only take negative powers
-<<<<<<< HEAD
-    "sr": "sterradian",          # should only take negative powers      
-=======
     "sr": "steradian",          # should only take negative powers      
->>>>>>> 3956f91c
   
     # others that take a prefix
     "a": "annum",               # should only take positive powers
@@ -244,11 +240,7 @@
 - PluralForms: {
   # SWEDISH: this should be complete. Units not listed here are not modified when pluralised. /Tim
     "sekund": "sekunder",
-<<<<<<< HEAD
-    "grad celcius": "grader celcius",
-=======
     "grad celsius": "grader celsius",
->>>>>>> 3956f91c
     "atommassenhet": "atommassenheter",
     "radian": "radianer",
     "steradian": "steradianer",
@@ -280,11 +272,7 @@
     "pebi-byte": "pebi-bytes", 
     "exbi-byte": "exbi-bytes", 
     "zebi-byte": "zebi-bytes",
-<<<<<<< HEAD
-    "yobi-byte": yobi-bytes",
-=======
     "yobi-byte": "yobi-bytes",
->>>>>>> 3956f91c
     "mile": "miles",
     "rod": "rods",
     "link": "links",
