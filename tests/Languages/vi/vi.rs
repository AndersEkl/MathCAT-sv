--- conflicted
+++ resolved
@@ -34,7 +34,8 @@
 #[test]
 fn roman_numeral() {
   let expr = "<math><mi>IX</mi><mo>+</mo><mi>VIII</mi><mo>=</mo><mi>XVII</mi></math>";
-  test("vi", "ClearSpeak", expr, "9 la mã cộng 8 la mã, bằng 17 la mã");
+  test_prefs("vi", "ClearSpeak", vec![("Verbosity", "Medium")], expr, "9 cộng 8, bằng 17");
+  test_prefs("vi", "ClearSpeak", vec![("Verbosity", "Verbose")], expr, "9 la mã cộng 8 la mã, bằng 17 la mã");
 }
 
 #[test]
@@ -142,6 +143,7 @@
 
 #[test]
 fn mhchem_roman_in_superscript() {
+  init_logger();
   let expr = " <math>
       <mrow>
         <mmultiscripts>
@@ -163,11 +165,7 @@
         </mmultiscripts>
       </mrow>
     </math>";
-<<<<<<< HEAD
+  test_prefs("vi", "ClearSpeak", vec![("Verbosity", "Verbose")], expr, "f hoa e, hóa trị 2 la mã; f hoa e, hóa trị 3 la mã; o hoa, 4,");
   test_prefs("vi", "ClearSpeak", vec![("Verbosity", "Medium")], expr, "f e, hóa trị 2; f e, hóa trị 3; o , 4,");
-=======
-  test_prefs("vi", "ClearSpeak", vec![("Verbosity", "Verbose")], expr, "f hoa e, hóa trị 2 la mã, f hoa e, hóa trị 3 la mã, o hoa, 4");
-  test_prefs("vi", "ClearSpeak", vec![("Verbosity", "Medium")], expr, "f e, hóa trị 2, f e, hóa trị 3, o , 4");
->>>>>>> e6b4e3d4
   // when Roman numbers written on superscript at the middle, it should be added prefix text "hóa trị" then + the number
 }
